import {
    put,
    del,
    head,
} from '@vercel/blob';
import { type SupabaseClient } from '@supabase/supabase-js';
import { nanoid } from 'nanoid';
import { 
    calculatePaginationBounds, 
    validatePaginationParams, 
    normalizePaginationDefaults 
} from '@/lib/utils/pagination';
import {
    validateSearchParams,
    buildSearchFilters,
    type SearchQuery
} from '@/lib/utils/search-validation';
import {
    validateTranscriptMetadata,
    normalizeMetadata,
    type MetadataValidationResult
} from '@/lib/utils/metadata-validation';
import { dateUtils, typedDateUtils } from '@/lib/config';


/**
 * Interface for transcript metadata
 */
export interface TranscriptMetadata {
    sourceId: string;
    title: string;
    date: string;
    speakers: string[];
    version: number;
    format: 'json' | 'text' | 'srt' | 'vtt';
    processingStatus: 'pending' | 'processed' | 'failed';
    uploadedAt: string;
    processingCompletedAt?: string | null;
    tags?: string[];
}

/**
 * Interface for transcript blob upload response
 */
export interface TranscriptBlobResponse {
    url: string;
    blobKey: string;
    metadata: TranscriptMetadata;
}

/**
 * Interface for listing transcript blobs
 */
export interface TranscriptBlobListItem {
    url: string;
    blobKey: string;
    metadata: TranscriptMetadata;
    uploadedAt: Date;
    size: number;
}

/**
 * Class handling Vercel Blob storage operations for transcripts with Supabase metadata storage
 */
export class TranscriptStorage {
    private readonly pathPrefix: string;
    public readonly supabase: SupabaseClient;

    /**
     * Constructor for TranscriptStorage
     * @param supabaseClient Supabase client instance
     * @param pathPrefix Optional prefix for all blob paths
     */
    constructor(
        supabaseClient: SupabaseClient,
        pathPrefix: string = 'transcripts'
    ) {
        this.pathPrefix = pathPrefix;
        this.supabase = supabaseClient;
    }

    /**
     * Initialize Supabase tables required for transcript storage
     */
    async initializeDatabase(): Promise<void> {
        // This would typically be done through migrations
        // But we include the code here for completeness
        const { error } = await this.supabase.rpc('initialize_transcript_tables');

        if (error) {
            throw new Error(`Failed to initialize transcript tables: ${error.message}`);
        }
    }

    /**
     * Uploads a transcript to blob storage and stores metadata in Supabase
     * @param content Transcript content
     * @param metadata Transcript metadata
     * @returns Promise with upload response
     */
    async uploadTranscript(
        content: Parameters<typeof put>[1],
        metadata: Omit<TranscriptMetadata, 'uploadedAt' | 'version'>
    ): Promise<TranscriptBlobResponse> {
        // Validate metadata using utility functions
        const validation = validateTranscriptMetadata(metadata);
        if (!validation.isValid) {
            throw new Error(`Invalid metadata: ${validation.errors.join(', ')}`);
        }

        // Get the latest version if this sourceId already exists
        const currentVersion = await this.getLatestVersion(metadata.sourceId);
        console.log(`Current version for ${metadata.sourceId}: ${currentVersion}`);

        const version = Number(currentVersion) + 1;
        console.log(`New version will be: ${version}`);

        // Create blob key with versioning
        const blobKey = this.generateBlobKey(metadata.sourceId, version);

        // Normalize metadata with version and timestamp
        const fullMetadata = normalizeMetadata({
            ...metadata,
            version,
            uploadedAt: dateUtils.now()
        });

        // Upload to Vercel Blob
        const result = await put(blobKey, content, {
            contentType: 'application/json',
            access: 'public',
            cacheControlMaxAge: 3600, // Cache for an hour
            addRandomSuffix: true
        });

        // Get the size by checking the content
        let contentSize = 0;
        if (typeof content === 'string') {
            contentSize = new TextEncoder().encode(content).length;
        } else if (content instanceof ArrayBuffer) {
            contentSize = content.byteLength;
        } else if (content instanceof Blob) {
            contentSize = content.size;
        } else if (content instanceof File) {
            contentSize = content.size;
        }
        // For ReadableStream and other types, we won't have size info initially

        // Store metadata in Supabase
        const { error } = await this.supabase
            .from('transcript_metadata')
            .insert({
                blob_key: result.pathname,
                url: result.url,
                source_id: fullMetadata.sourceId,
                title: fullMetadata.title,
                date: fullMetadata.date,
                speakers: fullMetadata.speakers,
                version: fullMetadata.version,
                format: fullMetadata.format,
                processing_status: fullMetadata.processingStatus,
                uploaded_at: fullMetadata.uploadedAt,
                processing_completed_at: fullMetadata.processingCompletedAt,
                tags: fullMetadata.tags,
                size: contentSize
            });

        if (error) {
            // If metadata storage fails, delete the blob to maintain consistency
            await del(result.pathname);
            throw new Error(`Failed to store transcript metadata: ${error.message}`);
        }

        return {
            url: result.url,
            blobKey: result.pathname,
            metadata: fullMetadata
        };
    }

    /**
     * Retrieves a transcript from blob storage
     * @param sourceId Source identifier for the transcript
     * @param version Optional version number (retrieves latest if not specified)
     * @returns Promise with transcript content and metadata
     */
    async getTranscript(sourceId: string, version?: number): Promise<{ content: string; metadata: TranscriptMetadata }> {
        // Get metadata from Supabase
        let query = this.supabase
            .from('transcript_metadata')
            .select('*')
            .eq('source_id', sourceId);

        if (version) {
            query = query.eq('version', version);
        } else {
            query = query.order('version', { ascending: false }).limit(1);
        }

        const { data, error } = await query;

        if (error) {
            throw new Error(`Failed to query transcript metadata: ${error.message}`);
        }

        if (!data || data.length === 0) {
            throw new Error(`Transcript with sourceId ${sourceId}${version ? ` and version ${version}` : ''} not found`);
        }

        const metadataRecord = data[0];
        const blobKey = metadataRecord.url;

        // Get content from Vercel Blob
        const headResponse = await head(blobKey);

        if (!headResponse) {
            throw new Error(`Transcript blob not found: ${blobKey}`);
        }

        const response = await fetch(headResponse.url);

        if (!response.ok) {
            throw new Error(`Failed to fetch transcript: ${response.statusText}`);
        }

        const content = await response.text();

<<<<<<< HEAD
        // Convert Supabase record to TranscriptMetadata using normalized method
        const metadata = this.normalizeRecord(metadataRecord);
=======
        // Convert Supabase record to TranscriptMetadata with normalized date formats
        const metadata: TranscriptMetadata = {
            sourceId: metadataRecord.source_id,
            title: metadataRecord.title,
            date: dateUtils.toDatabase(metadataRecord.date),
            speakers: metadataRecord.speakers || [], // Ensure speakers is always an array
            version: metadataRecord.version,
            format: metadataRecord.format,
            processingStatus: metadataRecord.processing_status,
            uploadedAt: dateUtils.toDatabase(metadataRecord.uploaded_at),
            processingCompletedAt: metadataRecord.processing_completed_at ? dateUtils.toDatabase(metadataRecord.processing_completed_at) : null,
            tags: metadataRecord.tags
        };
>>>>>>> ed9682dd

        return { content, metadata };
    }

    /**
     * Updates processing status for a transcript
     * @param sourceId Source identifier for the transcript
     * @param version Version number
     * @param status New processing status
     * @returns Promise with updated metadata
     */
    async updateProcessingStatus(
        sourceId: string,
        version: number,
        status: TranscriptMetadata['processingStatus']
    ): Promise<TranscriptMetadata> {
        const updates = {
            processing_status: status,
            ...(status === 'processed' && {
                processing_completed_at: dateUtils.now()
            })
        };

        const { data, error } = await this.supabase
            .from('transcript_metadata')
            .update(updates)
            .eq('source_id', sourceId)
            .eq('version', version)
            .select()
            .single();

        if (error || !data) {
            throw new Error(`Failed to update transcript status: ${error?.message || 'Record not found'}`);
        }

<<<<<<< HEAD
        // Convert Supabase record to TranscriptMetadata using normalized method
        return this.normalizeRecord(data);
=======
        // Convert Supabase record to TranscriptMetadata with normalized date formats
        return {
            sourceId: data.source_id,
            title: data.title,
            date: dateUtils.toDatabase(data.date),
            speakers: data.speakers,
            version: data.version,
            format: data.format,
            processingStatus: data.processing_status,
            uploadedAt: dateUtils.toDatabase(data.uploaded_at),
            processingCompletedAt: data.processing_completed_at ? dateUtils.toDatabase(data.processing_completed_at) : null,
            tags: data.tags
        };
>>>>>>> ed9682dd
    }

    /**
     * Lists all versions of a transcript
     * @param sourceId Source identifier for the transcript
     * @returns Promise with array of transcript versions
     */
    async listVersions(sourceId: string): Promise<TranscriptBlobListItem[]> {
        const { data, error } = await this.supabase
            .from('transcript_metadata')
            .select('*')
            .eq('source_id', sourceId)
            .order('version', { ascending: false });

        console.log(data)
        if (error) {
            throw new Error(`Failed to list transcript versions: ${error.message}`);
        }

        if (!data || data.length === 0) {
            return [];
        }

        return data.map(record => ({
            url: record.url,
            blobKey: record.blob_key,
<<<<<<< HEAD
            metadata: this.normalizeRecord(record),
=======
            metadata: {
                sourceId: record.source_id,
                title: record.title,
                date: dateUtils.toDatabase(record.date),
                speakers: record.speakers,
                version: record.version,
                format: record.format,
                processingStatus: record.processing_status,
                uploadedAt: dateUtils.toDatabase(record.uploaded_at),
                processingCompletedAt: record.processing_completed_at ? dateUtils.toDatabase(record.processing_completed_at) : null,
                tags: record.tags
            },
>>>>>>> ed9682dd
            uploadedAt: new Date(dateUtils.toDatabase(record.uploaded_at)),
            size: record.size || 0
        }));
    }

    /**
     * Lists all transcripts
     * @param limit Optional maximum number of transcripts to return
     * @param offset Optional offset for pagination
     * @returns Promise with array of transcripts (latest version of each)
     */
    async listTranscripts(limit?: number, offset?: number): Promise<{
        items: TranscriptBlobListItem[];
        total: number;
    }> {
        // Normalize pagination parameters with proper defaults
        const normalizedParams = normalizePaginationDefaults(limit, offset);
        
        // Validate parameters
        const validation = validatePaginationParams(normalizedParams.limit, normalizedParams.offset);
        if (!validation.isValid) {
            throw new Error(`Invalid pagination parameters: ${validation.errors.join(', ')}`);
        }
        
        // Calculate Supabase range bounds
        const { from, to } = calculatePaginationBounds(normalizedParams.limit, normalizedParams.offset);

        // This query gets the latest version of each transcript
        const { data, error, count } = await this.supabase
            .from('transcript_metadata_latest_view')
            .select('*', { count: 'exact' })
            .order('uploaded_at', { ascending: false })
            .range(from, to)

        if (error) {
            throw new Error(`Failed to list transcripts: ${error.message}`);
        }

        if (!data) {
            return { items: [], total: 0 };
        }

        return {
            items: data.map(record => ({
                url: record.url,
                blobKey: record.blob_key,
<<<<<<< HEAD
                metadata: this.normalizeRecord(record),
=======
                metadata: {
                    sourceId: record.source_id,
                    title: record.title,
                    date: dateUtils.toDatabase(record.date),
                    speakers: record.speakers,
                    version: record.version,
                    format: record.format,
                    processingStatus: record.processing_status,
                    uploadedAt: dateUtils.toDatabase(record.uploaded_at),
                    processingCompletedAt: record.processing_completed_at ? dateUtils.toDatabase(record.processing_completed_at) : null,
                    tags: record.tags
                },
>>>>>>> ed9682dd
                uploadedAt: new Date(dateUtils.toDatabase(record.uploaded_at)),
                size: record.size || 0
            })),
            total: count || 0
        };
    }

    /**
     * Searches transcripts by metadata
     * @param query Search parameters
     * @returns Promise with matching transcripts
     */
    async searchTranscripts(query: SearchQuery): Promise<{
        items: TranscriptBlobListItem[];
        total: number;
    }> {
        // Validate search parameters
        const validation = validateSearchParams(query);
        if (!validation.isValid) {
            throw new Error(`Invalid search parameters: ${validation.errors.join(', ')}`);
        }
        
        // Build filters from validated query
        const filters = buildSearchFilters(query);
        
        // Start with base query
        let supabaseQuery = this.supabase
            .from('transcript_metadata_latest_view')
            .select('*', { count: 'exact' });

        // Apply filters based on extracted utilities
        if (filters.title) {
            supabaseQuery = supabaseQuery.ilike('title', filters.title.value as string);
        }

        if (filters.speaker) {
            supabaseQuery = supabaseQuery.contains('speakers', filters.speaker.value as string[]);
        }

        if (filters.tag) {
            supabaseQuery = supabaseQuery.contains('tags', filters.tag.value as string[]);
        }

        if (filters.dateFrom) {
            supabaseQuery = supabaseQuery.gte('date', filters.dateFrom.value as string);
        }

        if (filters.dateTo) {
            supabaseQuery = supabaseQuery.lte('date', filters.dateTo.value as string);
        }

        if (filters.status) {
            supabaseQuery = supabaseQuery.eq('processing_status', filters.status.value as string);
        }

        // Apply pagination using extracted utilities
        const normalizedParams = normalizePaginationDefaults(query.limit, query.offset);
        const { from, to } = calculatePaginationBounds(normalizedParams.limit, normalizedParams.offset);
        
        supabaseQuery = supabaseQuery
            .order('uploaded_at', { ascending: false })
            .range(from, to);

        const { data, error, count } = await supabaseQuery;

        if (error) {
            throw new Error(`Failed to search transcripts: ${error.message}`);
        }

        if (!data) {
            return { items: [], total: 0 };
        }

        return {
            items: data.map(record => ({
                url: record.url,
                blobKey: record.blob_key,
<<<<<<< HEAD
                metadata: this.normalizeRecord(record),
=======
                metadata: {
                    sourceId: record.source_id,
                    title: record.title,
                    date: dateUtils.toDatabase(record.date),
                    speakers: record.speakers,
                    version: record.version,
                    format: record.format,
                    processingStatus: record.processing_status,
                    uploadedAt: dateUtils.toDatabase(record.uploaded_at),
                    processingCompletedAt: record.processing_completed_at ? dateUtils.toDatabase(record.processing_completed_at) : null,
                    tags: record.tags
                },
>>>>>>> ed9682dd
                uploadedAt: new Date(dateUtils.toDatabase(record.uploaded_at)),
                size: record.size || 0
            })),
            total: count || 0
        };
    }

    /**
     * Deletes a transcript version
     * @param sourceId Source identifier for the transcript
     * @param version Version number to delete
     * @returns Promise indicating deletion success
     */
    async deleteTranscriptVersion(sourceId: string, version: number): Promise<void> {
        // Get the blob key from Supabase
        const { data, error } = await this.supabase
            .from('transcript_metadata')
            .select('url')
            .eq('source_id', sourceId)
            .eq('version', version)
            .single();

        if (error || !data) {
            throw new Error(`Transcript version not found: ${error?.message || 'Record not found'}`);
        }

        const blobKey = data.url;

        // Delete from Vercel Blob
        await del(blobKey);

        // Delete from Supabase
        const { error: deleteError } = await this.supabase
            .from('transcript_metadata')
            .delete()
            .eq('source_id', sourceId)
            .eq('version', version);

        if (deleteError) {
            throw new Error(`Failed to delete transcript metadata: ${deleteError.message}`);
        }
    }

    /**
     * Deletes all versions of a transcript
     * @param sourceId Source identifier for the transcript
     * @returns Promise indicating deletion success
     */
    async deleteAllVersions(sourceId: string): Promise<void> {
        // Get all versions from Supabase
        const { data, error } = await this.supabase
            .from('transcript_metadata')
            .select('url')
            .eq('source_id', sourceId);

        if (error) {
            throw new Error(`Failed to find transcript versions: ${error.message}`);
        }

        if (!data || data.length === 0) {
            return;
        }

        // Delete all blobs concurrently
        await Promise.all(
            data.map(item => del(item.url))
        );

        // Delete all metadata records
        const { error: deleteError } = await this.supabase
            .from('transcript_metadata')
            .delete()
            .eq('source_id', sourceId);

        if (deleteError) {
            throw new Error(`Failed to delete transcript metadata: ${deleteError.message}`);
        }
    }

    /**
     * Normalizes a database record to TranscriptMetadata format
     * @param record Raw database record
     * @returns Normalized TranscriptMetadata object
     */
    private normalizeRecord(record: any): TranscriptMetadata {
        return {
            sourceId: record.source_id,
            title: record.title,
            date: dateUtils.toDatabase(record.date),
            speakers: record.speakers || [], // Ensure speakers is always an array
            version: record.version,
            format: record.format,
            processingStatus: record.processing_status,
            uploadedAt: dateUtils.toDatabase(record.uploaded_at),
            processingCompletedAt: record.processing_completed_at ? dateUtils.toDatabase(record.processing_completed_at) : null,
            tags: record.tags
        };
    }

    /**
     * Gets the latest version number for a transcript
     * @param sourceId Source identifier for the transcript
     * @returns Promise with latest version number (0 if none exists)
     */
    private async getLatestVersion(sourceId: string): Promise<number> {
        const { data, error } = await this.supabase
            .from('transcript_metadata')
            .select('version')
            .eq('source_id', sourceId)
            .order('version', { ascending: false })
            .limit(1);

        if (error) {
            console.error(`Error retrieving latest version for ${sourceId}:`, error);
            throw new Error(`Failed to retrieve latest version: ${error.message}`);
        }

        // Add more verbose logging for debugging
        console.log(`getLatestVersion for ${sourceId} returned data:`, data);

        if (!data || data.length === 0) {
            return 0;
        }

        // Ensure we're getting a number
        const version = Number(data[0].version);
        if (isNaN(version)) {
            console.warn(`Invalid version returned from database: ${data[0].version}`);
            return 0;
        }

        return version;
    }

    /**
     * Generates a blob key with versioning
     * @param sourceId Source identifier for the transcript
     * @param version Version number
     * @returns Blob key string
     */
    private generateBlobKey(sourceId: string, version: number): string {
        // Sanitize sourceId to prevent path issues:
        // - Replace forward slashes with hyphens to avoid double slashes
        // - Replace spaces with underscores for cleaner paths
        // - Remove other problematic characters that could cause URL issues
        const sanitizedSourceId = sourceId
            .replace(/\//g, '-')    // Replace forward slashes
            .replace(/\s+/g, '_')   // Replace spaces with underscores
            .replace(/[<>:"|?*]/g, '-'); // Replace other problematic characters
            
        return `${this.pathPrefix}/${sanitizedSourceId}/v${version}_${nanoid(8)}`;
    }

    async beginTransaction(): Promise<void> {
        await this.supabase.rpc('begin_transaction');
    }

    async commitTransaction(): Promise<void> {
        await this.supabase.rpc('commit_transaction');
    }

    async rollbackTransaction(): Promise<void> {
        await this.supabase.rpc('rollback_transaction');
    }
}<|MERGE_RESOLUTION|>--- conflicted
+++ resolved
@@ -1,660 +1,582 @@
-import {
-    put,
-    del,
-    head,
-} from '@vercel/blob';
-import { type SupabaseClient } from '@supabase/supabase-js';
-import { nanoid } from 'nanoid';
-import { 
-    calculatePaginationBounds, 
-    validatePaginationParams, 
-    normalizePaginationDefaults 
-} from '@/lib/utils/pagination';
-import {
-    validateSearchParams,
-    buildSearchFilters,
-    type SearchQuery
-} from '@/lib/utils/search-validation';
-import {
-    validateTranscriptMetadata,
-    normalizeMetadata,
-    type MetadataValidationResult
-} from '@/lib/utils/metadata-validation';
-import { dateUtils, typedDateUtils } from '@/lib/config';
-
-
-/**
- * Interface for transcript metadata
- */
-export interface TranscriptMetadata {
-    sourceId: string;
-    title: string;
-    date: string;
-    speakers: string[];
-    version: number;
-    format: 'json' | 'text' | 'srt' | 'vtt';
-    processingStatus: 'pending' | 'processed' | 'failed';
-    uploadedAt: string;
-    processingCompletedAt?: string | null;
-    tags?: string[];
-}
-
-/**
- * Interface for transcript blob upload response
- */
-export interface TranscriptBlobResponse {
-    url: string;
-    blobKey: string;
-    metadata: TranscriptMetadata;
-}
-
-/**
- * Interface for listing transcript blobs
- */
-export interface TranscriptBlobListItem {
-    url: string;
-    blobKey: string;
-    metadata: TranscriptMetadata;
-    uploadedAt: Date;
-    size: number;
-}
-
-/**
- * Class handling Vercel Blob storage operations for transcripts with Supabase metadata storage
- */
-export class TranscriptStorage {
-    private readonly pathPrefix: string;
-    public readonly supabase: SupabaseClient;
-
-    /**
-     * Constructor for TranscriptStorage
-     * @param supabaseClient Supabase client instance
-     * @param pathPrefix Optional prefix for all blob paths
-     */
-    constructor(
-        supabaseClient: SupabaseClient,
-        pathPrefix: string = 'transcripts'
-    ) {
-        this.pathPrefix = pathPrefix;
-        this.supabase = supabaseClient;
-    }
-
-    /**
-     * Initialize Supabase tables required for transcript storage
-     */
-    async initializeDatabase(): Promise<void> {
-        // This would typically be done through migrations
-        // But we include the code here for completeness
-        const { error } = await this.supabase.rpc('initialize_transcript_tables');
-
-        if (error) {
-            throw new Error(`Failed to initialize transcript tables: ${error.message}`);
-        }
-    }
-
-    /**
-     * Uploads a transcript to blob storage and stores metadata in Supabase
-     * @param content Transcript content
-     * @param metadata Transcript metadata
-     * @returns Promise with upload response
-     */
-    async uploadTranscript(
-        content: Parameters<typeof put>[1],
-        metadata: Omit<TranscriptMetadata, 'uploadedAt' | 'version'>
-    ): Promise<TranscriptBlobResponse> {
-        // Validate metadata using utility functions
-        const validation = validateTranscriptMetadata(metadata);
-        if (!validation.isValid) {
-            throw new Error(`Invalid metadata: ${validation.errors.join(', ')}`);
-        }
-
-        // Get the latest version if this sourceId already exists
-        const currentVersion = await this.getLatestVersion(metadata.sourceId);
-        console.log(`Current version for ${metadata.sourceId}: ${currentVersion}`);
-
-        const version = Number(currentVersion) + 1;
-        console.log(`New version will be: ${version}`);
-
-        // Create blob key with versioning
-        const blobKey = this.generateBlobKey(metadata.sourceId, version);
-
-        // Normalize metadata with version and timestamp
-        const fullMetadata = normalizeMetadata({
-            ...metadata,
-            version,
-            uploadedAt: dateUtils.now()
-        });
-
-        // Upload to Vercel Blob
-        const result = await put(blobKey, content, {
-            contentType: 'application/json',
-            access: 'public',
-            cacheControlMaxAge: 3600, // Cache for an hour
-            addRandomSuffix: true
-        });
-
-        // Get the size by checking the content
-        let contentSize = 0;
-        if (typeof content === 'string') {
-            contentSize = new TextEncoder().encode(content).length;
-        } else if (content instanceof ArrayBuffer) {
-            contentSize = content.byteLength;
-        } else if (content instanceof Blob) {
-            contentSize = content.size;
-        } else if (content instanceof File) {
-            contentSize = content.size;
-        }
-        // For ReadableStream and other types, we won't have size info initially
-
-        // Store metadata in Supabase
-        const { error } = await this.supabase
-            .from('transcript_metadata')
-            .insert({
-                blob_key: result.pathname,
-                url: result.url,
-                source_id: fullMetadata.sourceId,
-                title: fullMetadata.title,
-                date: fullMetadata.date,
-                speakers: fullMetadata.speakers,
-                version: fullMetadata.version,
-                format: fullMetadata.format,
-                processing_status: fullMetadata.processingStatus,
-                uploaded_at: fullMetadata.uploadedAt,
-                processing_completed_at: fullMetadata.processingCompletedAt,
-                tags: fullMetadata.tags,
-                size: contentSize
-            });
-
-        if (error) {
-            // If metadata storage fails, delete the blob to maintain consistency
-            await del(result.pathname);
-            throw new Error(`Failed to store transcript metadata: ${error.message}`);
-        }
-
-        return {
-            url: result.url,
-            blobKey: result.pathname,
-            metadata: fullMetadata
-        };
-    }
-
-    /**
-     * Retrieves a transcript from blob storage
-     * @param sourceId Source identifier for the transcript
-     * @param version Optional version number (retrieves latest if not specified)
-     * @returns Promise with transcript content and metadata
-     */
-    async getTranscript(sourceId: string, version?: number): Promise<{ content: string; metadata: TranscriptMetadata }> {
-        // Get metadata from Supabase
-        let query = this.supabase
-            .from('transcript_metadata')
-            .select('*')
-            .eq('source_id', sourceId);
-
-        if (version) {
-            query = query.eq('version', version);
-        } else {
-            query = query.order('version', { ascending: false }).limit(1);
-        }
-
-        const { data, error } = await query;
-
-        if (error) {
-            throw new Error(`Failed to query transcript metadata: ${error.message}`);
-        }
-
-        if (!data || data.length === 0) {
-            throw new Error(`Transcript with sourceId ${sourceId}${version ? ` and version ${version}` : ''} not found`);
-        }
-
-        const metadataRecord = data[0];
-        const blobKey = metadataRecord.url;
-
-        // Get content from Vercel Blob
-        const headResponse = await head(blobKey);
-
-        if (!headResponse) {
-            throw new Error(`Transcript blob not found: ${blobKey}`);
-        }
-
-        const response = await fetch(headResponse.url);
-
-        if (!response.ok) {
-            throw new Error(`Failed to fetch transcript: ${response.statusText}`);
-        }
-
-        const content = await response.text();
-
-<<<<<<< HEAD
-        // Convert Supabase record to TranscriptMetadata using normalized method
-        const metadata = this.normalizeRecord(metadataRecord);
-=======
-        // Convert Supabase record to TranscriptMetadata with normalized date formats
-        const metadata: TranscriptMetadata = {
-            sourceId: metadataRecord.source_id,
-            title: metadataRecord.title,
-            date: dateUtils.toDatabase(metadataRecord.date),
-            speakers: metadataRecord.speakers || [], // Ensure speakers is always an array
-            version: metadataRecord.version,
-            format: metadataRecord.format,
-            processingStatus: metadataRecord.processing_status,
-            uploadedAt: dateUtils.toDatabase(metadataRecord.uploaded_at),
-            processingCompletedAt: metadataRecord.processing_completed_at ? dateUtils.toDatabase(metadataRecord.processing_completed_at) : null,
-            tags: metadataRecord.tags
-        };
->>>>>>> ed9682dd
-
-        return { content, metadata };
-    }
-
-    /**
-     * Updates processing status for a transcript
-     * @param sourceId Source identifier for the transcript
-     * @param version Version number
-     * @param status New processing status
-     * @returns Promise with updated metadata
-     */
-    async updateProcessingStatus(
-        sourceId: string,
-        version: number,
-        status: TranscriptMetadata['processingStatus']
-    ): Promise<TranscriptMetadata> {
-        const updates = {
-            processing_status: status,
-            ...(status === 'processed' && {
-                processing_completed_at: dateUtils.now()
-            })
-        };
-
-        const { data, error } = await this.supabase
-            .from('transcript_metadata')
-            .update(updates)
-            .eq('source_id', sourceId)
-            .eq('version', version)
-            .select()
-            .single();
-
-        if (error || !data) {
-            throw new Error(`Failed to update transcript status: ${error?.message || 'Record not found'}`);
-        }
-
-<<<<<<< HEAD
-        // Convert Supabase record to TranscriptMetadata using normalized method
-        return this.normalizeRecord(data);
-=======
-        // Convert Supabase record to TranscriptMetadata with normalized date formats
-        return {
-            sourceId: data.source_id,
-            title: data.title,
-            date: dateUtils.toDatabase(data.date),
-            speakers: data.speakers,
-            version: data.version,
-            format: data.format,
-            processingStatus: data.processing_status,
-            uploadedAt: dateUtils.toDatabase(data.uploaded_at),
-            processingCompletedAt: data.processing_completed_at ? dateUtils.toDatabase(data.processing_completed_at) : null,
-            tags: data.tags
-        };
->>>>>>> ed9682dd
-    }
-
-    /**
-     * Lists all versions of a transcript
-     * @param sourceId Source identifier for the transcript
-     * @returns Promise with array of transcript versions
-     */
-    async listVersions(sourceId: string): Promise<TranscriptBlobListItem[]> {
-        const { data, error } = await this.supabase
-            .from('transcript_metadata')
-            .select('*')
-            .eq('source_id', sourceId)
-            .order('version', { ascending: false });
-
-        console.log(data)
-        if (error) {
-            throw new Error(`Failed to list transcript versions: ${error.message}`);
-        }
-
-        if (!data || data.length === 0) {
-            return [];
-        }
-
-        return data.map(record => ({
-            url: record.url,
-            blobKey: record.blob_key,
-<<<<<<< HEAD
-            metadata: this.normalizeRecord(record),
-=======
-            metadata: {
-                sourceId: record.source_id,
-                title: record.title,
-                date: dateUtils.toDatabase(record.date),
-                speakers: record.speakers,
-                version: record.version,
-                format: record.format,
-                processingStatus: record.processing_status,
-                uploadedAt: dateUtils.toDatabase(record.uploaded_at),
-                processingCompletedAt: record.processing_completed_at ? dateUtils.toDatabase(record.processing_completed_at) : null,
-                tags: record.tags
-            },
->>>>>>> ed9682dd
-            uploadedAt: new Date(dateUtils.toDatabase(record.uploaded_at)),
-            size: record.size || 0
-        }));
-    }
-
-    /**
-     * Lists all transcripts
-     * @param limit Optional maximum number of transcripts to return
-     * @param offset Optional offset for pagination
-     * @returns Promise with array of transcripts (latest version of each)
-     */
-    async listTranscripts(limit?: number, offset?: number): Promise<{
-        items: TranscriptBlobListItem[];
-        total: number;
-    }> {
-        // Normalize pagination parameters with proper defaults
-        const normalizedParams = normalizePaginationDefaults(limit, offset);
-        
-        // Validate parameters
-        const validation = validatePaginationParams(normalizedParams.limit, normalizedParams.offset);
-        if (!validation.isValid) {
-            throw new Error(`Invalid pagination parameters: ${validation.errors.join(', ')}`);
-        }
-        
-        // Calculate Supabase range bounds
-        const { from, to } = calculatePaginationBounds(normalizedParams.limit, normalizedParams.offset);
-
-        // This query gets the latest version of each transcript
-        const { data, error, count } = await this.supabase
-            .from('transcript_metadata_latest_view')
-            .select('*', { count: 'exact' })
-            .order('uploaded_at', { ascending: false })
-            .range(from, to)
-
-        if (error) {
-            throw new Error(`Failed to list transcripts: ${error.message}`);
-        }
-
-        if (!data) {
-            return { items: [], total: 0 };
-        }
-
-        return {
-            items: data.map(record => ({
-                url: record.url,
-                blobKey: record.blob_key,
-<<<<<<< HEAD
-                metadata: this.normalizeRecord(record),
-=======
-                metadata: {
-                    sourceId: record.source_id,
-                    title: record.title,
-                    date: dateUtils.toDatabase(record.date),
-                    speakers: record.speakers,
-                    version: record.version,
-                    format: record.format,
-                    processingStatus: record.processing_status,
-                    uploadedAt: dateUtils.toDatabase(record.uploaded_at),
-                    processingCompletedAt: record.processing_completed_at ? dateUtils.toDatabase(record.processing_completed_at) : null,
-                    tags: record.tags
-                },
->>>>>>> ed9682dd
-                uploadedAt: new Date(dateUtils.toDatabase(record.uploaded_at)),
-                size: record.size || 0
-            })),
-            total: count || 0
-        };
-    }
-
-    /**
-     * Searches transcripts by metadata
-     * @param query Search parameters
-     * @returns Promise with matching transcripts
-     */
-    async searchTranscripts(query: SearchQuery): Promise<{
-        items: TranscriptBlobListItem[];
-        total: number;
-    }> {
-        // Validate search parameters
-        const validation = validateSearchParams(query);
-        if (!validation.isValid) {
-            throw new Error(`Invalid search parameters: ${validation.errors.join(', ')}`);
-        }
-        
-        // Build filters from validated query
-        const filters = buildSearchFilters(query);
-        
-        // Start with base query
-        let supabaseQuery = this.supabase
-            .from('transcript_metadata_latest_view')
-            .select('*', { count: 'exact' });
-
-        // Apply filters based on extracted utilities
-        if (filters.title) {
-            supabaseQuery = supabaseQuery.ilike('title', filters.title.value as string);
-        }
-
-        if (filters.speaker) {
-            supabaseQuery = supabaseQuery.contains('speakers', filters.speaker.value as string[]);
-        }
-
-        if (filters.tag) {
-            supabaseQuery = supabaseQuery.contains('tags', filters.tag.value as string[]);
-        }
-
-        if (filters.dateFrom) {
-            supabaseQuery = supabaseQuery.gte('date', filters.dateFrom.value as string);
-        }
-
-        if (filters.dateTo) {
-            supabaseQuery = supabaseQuery.lte('date', filters.dateTo.value as string);
-        }
-
-        if (filters.status) {
-            supabaseQuery = supabaseQuery.eq('processing_status', filters.status.value as string);
-        }
-
-        // Apply pagination using extracted utilities
-        const normalizedParams = normalizePaginationDefaults(query.limit, query.offset);
-        const { from, to } = calculatePaginationBounds(normalizedParams.limit, normalizedParams.offset);
-        
-        supabaseQuery = supabaseQuery
-            .order('uploaded_at', { ascending: false })
-            .range(from, to);
-
-        const { data, error, count } = await supabaseQuery;
-
-        if (error) {
-            throw new Error(`Failed to search transcripts: ${error.message}`);
-        }
-
-        if (!data) {
-            return { items: [], total: 0 };
-        }
-
-        return {
-            items: data.map(record => ({
-                url: record.url,
-                blobKey: record.blob_key,
-<<<<<<< HEAD
-                metadata: this.normalizeRecord(record),
-=======
-                metadata: {
-                    sourceId: record.source_id,
-                    title: record.title,
-                    date: dateUtils.toDatabase(record.date),
-                    speakers: record.speakers,
-                    version: record.version,
-                    format: record.format,
-                    processingStatus: record.processing_status,
-                    uploadedAt: dateUtils.toDatabase(record.uploaded_at),
-                    processingCompletedAt: record.processing_completed_at ? dateUtils.toDatabase(record.processing_completed_at) : null,
-                    tags: record.tags
-                },
->>>>>>> ed9682dd
-                uploadedAt: new Date(dateUtils.toDatabase(record.uploaded_at)),
-                size: record.size || 0
-            })),
-            total: count || 0
-        };
-    }
-
-    /**
-     * Deletes a transcript version
-     * @param sourceId Source identifier for the transcript
-     * @param version Version number to delete
-     * @returns Promise indicating deletion success
-     */
-    async deleteTranscriptVersion(sourceId: string, version: number): Promise<void> {
-        // Get the blob key from Supabase
-        const { data, error } = await this.supabase
-            .from('transcript_metadata')
-            .select('url')
-            .eq('source_id', sourceId)
-            .eq('version', version)
-            .single();
-
-        if (error || !data) {
-            throw new Error(`Transcript version not found: ${error?.message || 'Record not found'}`);
-        }
-
-        const blobKey = data.url;
-
-        // Delete from Vercel Blob
-        await del(blobKey);
-
-        // Delete from Supabase
-        const { error: deleteError } = await this.supabase
-            .from('transcript_metadata')
-            .delete()
-            .eq('source_id', sourceId)
-            .eq('version', version);
-
-        if (deleteError) {
-            throw new Error(`Failed to delete transcript metadata: ${deleteError.message}`);
-        }
-    }
-
-    /**
-     * Deletes all versions of a transcript
-     * @param sourceId Source identifier for the transcript
-     * @returns Promise indicating deletion success
-     */
-    async deleteAllVersions(sourceId: string): Promise<void> {
-        // Get all versions from Supabase
-        const { data, error } = await this.supabase
-            .from('transcript_metadata')
-            .select('url')
-            .eq('source_id', sourceId);
-
-        if (error) {
-            throw new Error(`Failed to find transcript versions: ${error.message}`);
-        }
-
-        if (!data || data.length === 0) {
-            return;
-        }
-
-        // Delete all blobs concurrently
-        await Promise.all(
-            data.map(item => del(item.url))
-        );
-
-        // Delete all metadata records
-        const { error: deleteError } = await this.supabase
-            .from('transcript_metadata')
-            .delete()
-            .eq('source_id', sourceId);
-
-        if (deleteError) {
-            throw new Error(`Failed to delete transcript metadata: ${deleteError.message}`);
-        }
-    }
-
-    /**
-     * Normalizes a database record to TranscriptMetadata format
-     * @param record Raw database record
-     * @returns Normalized TranscriptMetadata object
-     */
-    private normalizeRecord(record: any): TranscriptMetadata {
-        return {
-            sourceId: record.source_id,
-            title: record.title,
-            date: dateUtils.toDatabase(record.date),
-            speakers: record.speakers || [], // Ensure speakers is always an array
-            version: record.version,
-            format: record.format,
-            processingStatus: record.processing_status,
-            uploadedAt: dateUtils.toDatabase(record.uploaded_at),
-            processingCompletedAt: record.processing_completed_at ? dateUtils.toDatabase(record.processing_completed_at) : null,
-            tags: record.tags
-        };
-    }
-
-    /**
-     * Gets the latest version number for a transcript
-     * @param sourceId Source identifier for the transcript
-     * @returns Promise with latest version number (0 if none exists)
-     */
-    private async getLatestVersion(sourceId: string): Promise<number> {
-        const { data, error } = await this.supabase
-            .from('transcript_metadata')
-            .select('version')
-            .eq('source_id', sourceId)
-            .order('version', { ascending: false })
-            .limit(1);
-
-        if (error) {
-            console.error(`Error retrieving latest version for ${sourceId}:`, error);
-            throw new Error(`Failed to retrieve latest version: ${error.message}`);
-        }
-
-        // Add more verbose logging for debugging
-        console.log(`getLatestVersion for ${sourceId} returned data:`, data);
-
-        if (!data || data.length === 0) {
-            return 0;
-        }
-
-        // Ensure we're getting a number
-        const version = Number(data[0].version);
-        if (isNaN(version)) {
-            console.warn(`Invalid version returned from database: ${data[0].version}`);
-            return 0;
-        }
-
-        return version;
-    }
-
-    /**
-     * Generates a blob key with versioning
-     * @param sourceId Source identifier for the transcript
-     * @param version Version number
-     * @returns Blob key string
-     */
-    private generateBlobKey(sourceId: string, version: number): string {
-        // Sanitize sourceId to prevent path issues:
-        // - Replace forward slashes with hyphens to avoid double slashes
-        // - Replace spaces with underscores for cleaner paths
-        // - Remove other problematic characters that could cause URL issues
-        const sanitizedSourceId = sourceId
-            .replace(/\//g, '-')    // Replace forward slashes
-            .replace(/\s+/g, '_')   // Replace spaces with underscores
-            .replace(/[<>:"|?*]/g, '-'); // Replace other problematic characters
-            
-        return `${this.pathPrefix}/${sanitizedSourceId}/v${version}_${nanoid(8)}`;
-    }
-
-    async beginTransaction(): Promise<void> {
-        await this.supabase.rpc('begin_transaction');
-    }
-
-    async commitTransaction(): Promise<void> {
-        await this.supabase.rpc('commit_transaction');
-    }
-
-    async rollbackTransaction(): Promise<void> {
-        await this.supabase.rpc('rollback_transaction');
-    }
+import {
+    put,
+    del,
+    head,
+} from '@vercel/blob';
+import { type SupabaseClient } from '@supabase/supabase-js';
+import { nanoid } from 'nanoid';
+import { 
+    calculatePaginationBounds, 
+    validatePaginationParams, 
+    normalizePaginationDefaults 
+} from '@/lib/utils/pagination';
+import {
+    validateSearchParams,
+    buildSearchFilters,
+    type SearchQuery
+} from '@/lib/utils/search-validation';
+import {
+    validateTranscriptMetadata,
+    normalizeMetadata,
+    type MetadataValidationResult
+} from '@/lib/utils/metadata-validation';
+import { dateUtils, typedDateUtils } from '@/lib/config';
+
+
+/**
+ * Interface for transcript metadata
+ */
+export interface TranscriptMetadata {
+    sourceId: string;
+    title: string;
+    date: string;
+    speakers: string[];
+    version: number;
+    format: 'json' | 'text' | 'srt' | 'vtt';
+    processingStatus: 'pending' | 'processed' | 'failed';
+    uploadedAt: string;
+    processingCompletedAt?: string | null;
+    tags?: string[];
+}
+
+/**
+ * Interface for transcript blob upload response
+ */
+export interface TranscriptBlobResponse {
+    url: string;
+    blobKey: string;
+    metadata: TranscriptMetadata;
+}
+
+/**
+ * Interface for listing transcript blobs
+ */
+export interface TranscriptBlobListItem {
+    url: string;
+    blobKey: string;
+    metadata: TranscriptMetadata;
+    uploadedAt: Date;
+    size: number;
+}
+
+/**
+ * Class handling Vercel Blob storage operations for transcripts with Supabase metadata storage
+ */
+export class TranscriptStorage {
+    private readonly pathPrefix: string;
+    public readonly supabase: SupabaseClient;
+
+    /**
+     * Constructor for TranscriptStorage
+     * @param supabaseClient Supabase client instance
+     * @param pathPrefix Optional prefix for all blob paths
+     */
+    constructor(
+        supabaseClient: SupabaseClient,
+        pathPrefix: string = 'transcripts'
+    ) {
+        this.pathPrefix = pathPrefix;
+        this.supabase = supabaseClient;
+    }
+
+    /**
+     * Initialize Supabase tables required for transcript storage
+     */
+    async initializeDatabase(): Promise<void> {
+        // This would typically be done through migrations
+        // But we include the code here for completeness
+        const { error } = await this.supabase.rpc('initialize_transcript_tables');
+
+        if (error) {
+            throw new Error(`Failed to initialize transcript tables: ${error.message}`);
+        }
+    }
+
+    /**
+     * Uploads a transcript to blob storage and stores metadata in Supabase
+     * @param content Transcript content
+     * @param metadata Transcript metadata
+     * @returns Promise with upload response
+     */
+    async uploadTranscript(
+        content: Parameters<typeof put>[1],
+        metadata: Omit<TranscriptMetadata, 'uploadedAt' | 'version'>
+    ): Promise<TranscriptBlobResponse> {
+        // Validate metadata using utility functions
+        const validation = validateTranscriptMetadata(metadata);
+        if (!validation.isValid) {
+            throw new Error(`Invalid metadata: ${validation.errors.join(', ')}`);
+        }
+
+        // Get the latest version if this sourceId already exists
+        const currentVersion = await this.getLatestVersion(metadata.sourceId);
+        console.log(`Current version for ${metadata.sourceId}: ${currentVersion}`);
+
+        const version = Number(currentVersion) + 1;
+        console.log(`New version will be: ${version}`);
+
+        // Create blob key with versioning
+        const blobKey = this.generateBlobKey(metadata.sourceId, version);
+
+        // Normalize metadata with version and timestamp
+        const fullMetadata = normalizeMetadata({
+            ...metadata,
+            version,
+            uploadedAt: dateUtils.now()
+        });
+
+        // Upload to Vercel Blob
+        const result = await put(blobKey, content, {
+            contentType: 'application/json',
+            access: 'public',
+            cacheControlMaxAge: 3600, // Cache for an hour
+            addRandomSuffix: true
+        });
+
+        // Get the size by checking the content
+        let contentSize = 0;
+        if (typeof content === 'string') {
+            contentSize = new TextEncoder().encode(content).length;
+        } else if (content instanceof ArrayBuffer) {
+            contentSize = content.byteLength;
+        } else if (content instanceof Blob) {
+            contentSize = content.size;
+        } else if (content instanceof File) {
+            contentSize = content.size;
+        }
+        // For ReadableStream and other types, we won't have size info initially
+
+        // Store metadata in Supabase
+        const { error } = await this.supabase
+            .from('transcript_metadata')
+            .insert({
+                blob_key: result.pathname,
+                url: result.url,
+                source_id: fullMetadata.sourceId,
+                title: fullMetadata.title,
+                date: fullMetadata.date,
+                speakers: fullMetadata.speakers,
+                version: fullMetadata.version,
+                format: fullMetadata.format,
+                processing_status: fullMetadata.processingStatus,
+                uploaded_at: fullMetadata.uploadedAt,
+                processing_completed_at: fullMetadata.processingCompletedAt,
+                tags: fullMetadata.tags,
+                size: contentSize
+            });
+
+        if (error) {
+            // If metadata storage fails, delete the blob to maintain consistency
+            await del(result.pathname);
+            throw new Error(`Failed to store transcript metadata: ${error.message}`);
+        }
+
+        return {
+            url: result.url,
+            blobKey: result.pathname,
+            metadata: fullMetadata
+        };
+    }
+
+    /**
+     * Retrieves a transcript from blob storage
+     * @param sourceId Source identifier for the transcript
+     * @param version Optional version number (retrieves latest if not specified)
+     * @returns Promise with transcript content and metadata
+     */
+    async getTranscript(sourceId: string, version?: number): Promise<{ content: string; metadata: TranscriptMetadata }> {
+        // Get metadata from Supabase
+        let query = this.supabase
+            .from('transcript_metadata')
+            .select('*')
+            .eq('source_id', sourceId);
+
+        if (version) {
+            query = query.eq('version', version);
+        } else {
+            query = query.order('version', { ascending: false }).limit(1);
+        }
+
+        const { data, error } = await query;
+
+        if (error) {
+            throw new Error(`Failed to query transcript metadata: ${error.message}`);
+        }
+
+        if (!data || data.length === 0) {
+            throw new Error(`Transcript with sourceId ${sourceId}${version ? ` and version ${version}` : ''} not found`);
+        }
+
+        const metadataRecord = data[0];
+        const blobKey = metadataRecord.url;
+
+        // Get content from Vercel Blob
+        const headResponse = await head(blobKey);
+
+        if (!headResponse) {
+            throw new Error(`Transcript blob not found: ${blobKey}`);
+        }
+
+        const response = await fetch(headResponse.url);
+
+        if (!response.ok) {
+            throw new Error(`Failed to fetch transcript: ${response.statusText}`);
+        }
+
+        const content = await response.text();
+      
+        // Convert Supabase record to TranscriptMetadata using normalized method
+        const metadata = this.normalizeRecord(metadataRecord);
+        return { content, metadata };
+    }
+
+    /**
+     * Updates processing status for a transcript
+     * @param sourceId Source identifier for the transcript
+     * @param version Version number
+     * @param status New processing status
+     * @returns Promise with updated metadata
+     */
+    async updateProcessingStatus(
+        sourceId: string,
+        version: number,
+        status: TranscriptMetadata['processingStatus']
+    ): Promise<TranscriptMetadata> {
+        const updates = {
+            processing_status: status,
+            ...(status === 'processed' && {
+                processing_completed_at: dateUtils.now()
+            })
+        };
+
+        const { data, error } = await this.supabase
+            .from('transcript_metadata')
+            .update(updates)
+            .eq('source_id', sourceId)
+            .eq('version', version)
+            .select()
+            .single();
+
+        if (error || !data) {
+            throw new Error(`Failed to update transcript status: ${error?.message || 'Record not found'}`);
+        }
+
+        // Convert Supabase record to TranscriptMetadata using normalized method
+        return this.normalizeRecord(data);
+    }
+
+    /**
+     * Lists all versions of a transcript
+     * @param sourceId Source identifier for the transcript
+     * @returns Promise with array of transcript versions
+     */
+    async listVersions(sourceId: string): Promise<TranscriptBlobListItem[]> {
+        const { data, error } = await this.supabase
+            .from('transcript_metadata')
+            .select('*')
+            .eq('source_id', sourceId)
+            .order('version', { ascending: false });
+
+        console.log(data)
+        if (error) {
+            throw new Error(`Failed to list transcript versions: ${error.message}`);
+        }
+
+        if (!data || data.length === 0) {
+            return [];
+        }
+
+        return data.map(record => ({
+            url: record.url,
+            blobKey: record.blob_key,
+            metadata: this.normalizeRecord(record),
+            uploadedAt: new Date(dateUtils.toDatabase(record.uploaded_at)),
+            size: record.size || 0
+        }));
+    }
+
+    /**
+     * Lists all transcripts
+     * @param limit Optional maximum number of transcripts to return
+     * @param offset Optional offset for pagination
+     * @returns Promise with array of transcripts (latest version of each)
+     */
+    async listTranscripts(limit?: number, offset?: number): Promise<{
+        items: TranscriptBlobListItem[];
+        total: number;
+    }> {
+        // Normalize pagination parameters with proper defaults
+        const normalizedParams = normalizePaginationDefaults(limit, offset);
+        
+        // Validate parameters
+        const validation = validatePaginationParams(normalizedParams.limit, normalizedParams.offset);
+        if (!validation.isValid) {
+            throw new Error(`Invalid pagination parameters: ${validation.errors.join(', ')}`);
+        }
+        
+        // Calculate Supabase range bounds
+        const { from, to } = calculatePaginationBounds(normalizedParams.limit, normalizedParams.offset);
+
+        // This query gets the latest version of each transcript
+        const { data, error, count } = await this.supabase
+            .from('transcript_metadata_latest_view')
+            .select('*', { count: 'exact' })
+            .order('uploaded_at', { ascending: false })
+            .range(from, to)
+
+        if (error) {
+            throw new Error(`Failed to list transcripts: ${error.message}`);
+        }
+
+        if (!data) {
+            return { items: [], total: 0 };
+        }
+
+        return {
+            items: data.map(record => ({
+                url: record.url,
+                blobKey: record.blob_key,
+                metadata: this.normalizeRecord(record),
+                uploadedAt: new Date(dateUtils.toDatabase(record.uploaded_at)),
+                size: record.size || 0
+            })),
+            total: count || 0
+        };
+    }
+
+    /**
+     * Searches transcripts by metadata
+     * @param query Search parameters
+     * @returns Promise with matching transcripts
+     */
+    async searchTranscripts(query: SearchQuery): Promise<{
+        items: TranscriptBlobListItem[];
+        total: number;
+    }> {
+        // Validate search parameters
+        const validation = validateSearchParams(query);
+        if (!validation.isValid) {
+            throw new Error(`Invalid search parameters: ${validation.errors.join(', ')}`);
+        }
+        
+        // Build filters from validated query
+        const filters = buildSearchFilters(query);
+        
+        // Start with base query
+        let supabaseQuery = this.supabase
+            .from('transcript_metadata_latest_view')
+            .select('*', { count: 'exact' });
+
+        // Apply filters based on extracted utilities
+        if (filters.title) {
+            supabaseQuery = supabaseQuery.ilike('title', filters.title.value as string);
+        }
+
+        if (filters.speaker) {
+            supabaseQuery = supabaseQuery.contains('speakers', filters.speaker.value as string[]);
+        }
+
+        if (filters.tag) {
+            supabaseQuery = supabaseQuery.contains('tags', filters.tag.value as string[]);
+        }
+
+        if (filters.dateFrom) {
+            supabaseQuery = supabaseQuery.gte('date', filters.dateFrom.value as string);
+        }
+
+        if (filters.dateTo) {
+            supabaseQuery = supabaseQuery.lte('date', filters.dateTo.value as string);
+        }
+
+        if (filters.status) {
+            supabaseQuery = supabaseQuery.eq('processing_status', filters.status.value as string);
+        }
+
+        // Apply pagination using extracted utilities
+        const normalizedParams = normalizePaginationDefaults(query.limit, query.offset);
+        const { from, to } = calculatePaginationBounds(normalizedParams.limit, normalizedParams.offset);
+        
+        supabaseQuery = supabaseQuery
+            .order('uploaded_at', { ascending: false })
+            .range(from, to);
+
+        const { data, error, count } = await supabaseQuery;
+
+        if (error) {
+            throw new Error(`Failed to search transcripts: ${error.message}`);
+        }
+
+        if (!data) {
+            return { items: [], total: 0 };
+        }
+
+        return {
+            items: data.map(record => ({
+                url: record.url,
+                blobKey: record.blob_key,
+                metadata: this.normalizeRecord(record),
+                uploadedAt: new Date(dateUtils.toDatabase(record.uploaded_at)),
+                size: record.size || 0
+            })),
+            total: count || 0
+        };
+    }
+
+    /**
+     * Deletes a transcript version
+     * @param sourceId Source identifier for the transcript
+     * @param version Version number to delete
+     * @returns Promise indicating deletion success
+     */
+    async deleteTranscriptVersion(sourceId: string, version: number): Promise<void> {
+        // Get the blob key from Supabase
+        const { data, error } = await this.supabase
+            .from('transcript_metadata')
+            .select('url')
+            .eq('source_id', sourceId)
+            .eq('version', version)
+            .single();
+
+        if (error || !data) {
+            throw new Error(`Transcript version not found: ${error?.message || 'Record not found'}`);
+        }
+
+        const blobKey = data.url;
+
+        // Delete from Vercel Blob
+        await del(blobKey);
+
+        // Delete from Supabase
+        const { error: deleteError } = await this.supabase
+            .from('transcript_metadata')
+            .delete()
+            .eq('source_id', sourceId)
+            .eq('version', version);
+
+        if (deleteError) {
+            throw new Error(`Failed to delete transcript metadata: ${deleteError.message}`);
+        }
+    }
+
+    /**
+     * Deletes all versions of a transcript
+     * @param sourceId Source identifier for the transcript
+     * @returns Promise indicating deletion success
+     */
+    async deleteAllVersions(sourceId: string): Promise<void> {
+        // Get all versions from Supabase
+        const { data, error } = await this.supabase
+            .from('transcript_metadata')
+            .select('url')
+            .eq('source_id', sourceId);
+
+        if (error) {
+            throw new Error(`Failed to find transcript versions: ${error.message}`);
+        }
+
+        if (!data || data.length === 0) {
+            return;
+        }
+
+        // Delete all blobs concurrently
+        await Promise.all(
+            data.map(item => del(item.url))
+        );
+
+        // Delete all metadata records
+        const { error: deleteError } = await this.supabase
+            .from('transcript_metadata')
+            .delete()
+            .eq('source_id', sourceId);
+
+        if (deleteError) {
+            throw new Error(`Failed to delete transcript metadata: ${deleteError.message}`);
+        }
+    }
+
+    /**
+     * Normalizes a database record to TranscriptMetadata format
+     * @param record Raw database record
+     * @returns Normalized TranscriptMetadata object
+     */
+    private normalizeRecord(record: any): TranscriptMetadata {
+        return {
+            sourceId: record.source_id,
+            title: record.title,
+            date: dateUtils.toDatabase(record.date),
+            speakers: record.speakers || [], // Ensure speakers is always an array
+            version: record.version,
+            format: record.format,
+            processingStatus: record.processing_status,
+            uploadedAt: dateUtils.toDatabase(record.uploaded_at),
+            processingCompletedAt: record.processing_completed_at ? dateUtils.toDatabase(record.processing_completed_at) : null,
+            tags: record.tags
+        };
+    }
+
+    /**
+     * Gets the latest version number for a transcript
+     * @param sourceId Source identifier for the transcript
+     * @returns Promise with latest version number (0 if none exists)
+     */
+    private async getLatestVersion(sourceId: string): Promise<number> {
+        const { data, error } = await this.supabase
+            .from('transcript_metadata')
+            .select('version')
+            .eq('source_id', sourceId)
+            .order('version', { ascending: false })
+            .limit(1);
+
+        if (error) {
+            console.error(`Error retrieving latest version for ${sourceId}:`, error);
+            throw new Error(`Failed to retrieve latest version: ${error.message}`);
+        }
+
+        // Add more verbose logging for debugging
+        console.log(`getLatestVersion for ${sourceId} returned data:`, data);
+
+        if (!data || data.length === 0) {
+            return 0;
+        }
+
+        // Ensure we're getting a number
+        const version = Number(data[0].version);
+        if (isNaN(version)) {
+            console.warn(`Invalid version returned from database: ${data[0].version}`);
+            return 0;
+        }
+
+        return version;
+    }
+
+    /**
+     * Generates a blob key with versioning
+     * @param sourceId Source identifier for the transcript
+     * @param version Version number
+     * @returns Blob key string
+     */
+    private generateBlobKey(sourceId: string, version: number): string {
+        // Sanitize sourceId to prevent path issues:
+        // - Replace forward slashes with hyphens to avoid double slashes
+        // - Replace spaces with underscores for cleaner paths
+        // - Remove other problematic characters that could cause URL issues
+        const sanitizedSourceId = sourceId
+            .replace(/\//g, '-')    // Replace forward slashes
+            .replace(/\s+/g, '_')   // Replace spaces with underscores
+            .replace(/[<>:"|?*]/g, '-'); // Replace other problematic characters
+            
+        return `${this.pathPrefix}/${sanitizedSourceId}/v${version}_${nanoid(8)}`;
+    }
+
+    async beginTransaction(): Promise<void> {
+        await this.supabase.rpc('begin_transaction');
+    }
+
+    async commitTransaction(): Promise<void> {
+        await this.supabase.rpc('commit_transaction');
+    }
+
+    async rollbackTransaction(): Promise<void> {
+        await this.supabase.rpc('rollback_transaction');
+    }
 }