--- conflicted
+++ resolved
@@ -1,225 +1,223 @@
-# CLAUDE.md
-
-This file provides guidance to Claude Code (claude.ai/code) when working with code in this repository.
-
-## Project Overview
-
-This is a Next.js application called "transcript-analysis-system" that manages city council transcript uploads, storage, and analysis. The system uses Vercel Blob Storage for file storage and Supabase for metadata persistence.
-
-**For detailed architecture**: See @claude/architecture-plan.md
-
-## Quick Reference
-
-### Essential Commands
-```bash
-# Development
-npm run dev              # Start development server
-npm run build            # Build for production
-npm run lint             # Run ESLint
-
-# Testing
-npm run test             # Run all tests
-npm run test:storage     # Run storage tests (sequential)
-npm run test:coverage    # Run with coverage report
-npm run test:api         # Run manual API endpoint tests
-npm run typecheck        # Type check all TypeScript files
-
-# Docker (for integration testing)
-npm run docker:up        # Start test containers
-```
-
-### Key File Locations
-```
-src/
-├── app/api/transcripts/     # Main API endpoints
-├── lib/storage/             # Storage layer (blob + database)
-├── lib/config.ts           # Application configuration
-├── components/transcript/   # Upload and display components
-└── __tests__/              # Test utilities and setup
-
-claude/
-├── architecture-plan.md    # Complete system architecture
-├── implementation-roadmap.md # 48-issue development roadmap
-└── rules/                  # Project-specific automation rules
-```
-
-### Core Architecture
-- **Storage**: Vercel Blob (files) + Supabase (metadata + vectors)
-- **Processing**: Multi-stage pipeline with job queue
-- **AI/ML**: OpenAI embeddings + vector search + RAG pipeline
-- **API**: RESTful endpoints + WebSocket for real-time updates
-
-### Runtime Boundary Rules (Critical)
-- **NEVER mix server and client runtime code in the same file**
-- **Keep browser-specific imports separate from Node.js-specific imports**  
-- **Use environment-specific factory patterns**: `factories/server.ts`, `factories/client.ts`, `factories/test.ts`
-- **API Routes (`app/api/`)**: Only import server-side libraries and factories
-- **Client Components**: Only import client-side libraries and factories
-- **Shared Code**: Keep in separate files with no runtime dependencies (types only)
-
-## Development Guidelines
-
-### Development Methodology
-- **Test-Driven Development (TDD)** - Always write tests before implementation
-- **Red-Green-Refactor** cycle for all new functionality
-- **Behavior specification** through tests, not implementation details
-
-**For TDD guidelines**: See @claude/rules/test-driven-development.md
-
-### Development Workflow
-- **Commit batching** and **branch management** for optimal development velocity
-- **Parallel development planning** to identify concurrent work opportunities
-- **Phase-based implementation** for complex issues with clear milestones
-- I keep the dev server running in a separate tab for efficiency.
-
-**For workflow optimization guidelines**: See @claude/rules/development-workflow-strategy.md
-
-### Testing Strategy
-- **Property-based testing** with Fast-Check for edge cases
-- **Realistic environments** over mocking (SQLite, Docker)
-- **Sequential storage tests** (`--max-concurrency=1`)
-- **80% coverage** minimum for all components
-
-**For detailed testing guidance**: See @claude/rules/testing-strategy.md
-
-### Property-Based Testing Guidance
-- **Remember to reference the @claude/rules/property-based-testing-guide.md rule when planning tests and engaging in TDD**
-- **Remember to check the @claude/rules/visual-testing-guide.md when planning tests or engaging in TDD**
-
-### Testing Best Practices
-- When writing unit tests, always reference the actual input data in the assertion instead of recreating logic or patterns emulating the input data. For example, `expect(actual.id).toMatch(input.id)`, not `expect(actual.id).toMatch(/some-regex-that-looks-like-input-id/)`
-
-### Issue Management
-- **Detailed specifications** required for all GitHub issues
-- **Clear dependencies** and acceptance criteria
-- **Property-based testing** requirements included
-- **Use labels when creating github issues. if labels that make sense don't exist yet in the project, create new labels**
-
-**For issue creation standards**: See @claude/rules/backlog-management.md
-
-### Commit Standards
-- **Conventional commits** with detailed explanations
-- **Run typecheck before commits**: Always run `npm run typecheck` before committing
-- **Claude Code attribution** footer required
-- **No commits without explicit user request**
-- **When making a commit reflecting task completion, update the LAST_TIME_NEXT_TIME.md file to record that**
-- **You only need to run typecheck before the commit, not after**
-- **Write to LAST_TIME_NEXT_TIME.md before making commits**
-
-**For commit guidelines**: See @claude/rules/git-commit-style.md
-
-## Environment Configuration
-
-### Required Environment Variables
-```bash
-# Storage
-BLOB_READ_WRITE_TOKEN=your_vercel_blob_token
-SUPABASE_URL=your_supabase_url
-SUPABASE_KEY=your_supabase_service_key
-
-# AI Services (for embeddings and analysis)
-OPENAI_API_KEY=your_openai_key
-
-# GitHub Integration
-GITHUB_TOKEN=your_github_token
-```
-
-### Project Configuration
-Key settings in @src/lib/config.ts:
-- **Token limits**: 4000 max per segment, 200 overlap
-- **Storage**: 30-day expiration, 10MB max file size
-- **Processing**: Configurable quality levels and strategies
-
-## Claude Rules System
-
-This repository includes automated guidance in the @claude directory:
-
-### When Claude Should Check Rules
-- Starting work on GitHub issues
-- Creating or updating project documentation  
-- Making architectural decisions
-- User requests that match rule patterns
-
-### Available Rules
-- `test-driven-development.md` - TDD methodology and best practices
-- `testing-strategy.md` - Property-based testing approach
-- `backlog-management.md` - Issue creation and dependency tracking
-- `git-commit-style.md` - Commit message standards  
-- `issue-modernization-plan.md` - Architectural alignment process
-
-### Rule Discovery Process
-1. Check `ls claude/rules/` for applicable rules
-2. Read relevant rules with `Read` tool
-3. Apply step-by-step instructions
-4. Validate using rule-specific criteria
-
-**For rule management**: See @claude/rule-management.md
-
-## Implementation Status
-
-### Phase 1: Foundation (P0) - Ready for Development
-6 issues immediately implementable:
-- Database schema and API middleware
-- Blob storage and validation systems  
-- Multi-format parsers and token counting
-
-### Phase 2: Intelligence (P1) - Blocked by P0
-6 issues for vector embeddings and search
-
-### Phase 3: Analysis (P2) - Blocked by P1  
-3 issues for RAG pipeline and LLM integration
-
-**For complete roadmap**: See @claude/implementation-roadmap.md
-
-## Key Constraints
-
-### Performance Requirements
-- API responses: <500ms typical, <2s maximum
-- Token counting: <100ms estimation, <2s precise
-- Vector search: <200ms with caching
-- File processing: <30s for 10MB transcripts
-
-### Quality Standards
-- Test coverage: 80% minimum across all metrics
-- Parsing accuracy: >98% for supported formats
-- Search relevance: >90% user satisfaction
-- Error recovery: >95% automatic resolution
-
-### Security
-- Private blob access by default
-- RLS policies for all database operations
-- API key authentication required
-- CORS configured for production domains
-
-## Session Coordination
-
-### Development Session Tracking
-- **@LAST_TIME_NEXT_TIME.md**: Session coordination file that maintains continuity across development sessions:
-  - **"Last Time" section**: Documents what was accomplished in the previous session
-  - **"Current Status"**: Tracks project state with clear ✅/❌ indicators
-  - **"Next Time" tasks**: Lists specific actionable priorities for the upcoming session
-  - **Testing commands**: Provides ready-to-run validation commands
-  - **Current issues**: Notes blockers and bugs that need resolution
-  
-This approach ensures no time is wasted figuring out where development left off and maintains focus on planned priorities across multi-system integrations (Next.js, Vercel Blob, Supabase).
-
-This document provides essential information for productive development. For detailed specifications, consult the architecture plan and implementation roadmap in the `claude/` directory.
-
-## File Management Guidelines
-
-- We should create txt files using the naming convention {github-issue-#}-short-description.txt in the claude/todos directory to track our work. We should update this file to reflect our progress as we go.
-
-<<<<<<< HEAD
-## Memories
-
-### Development Principles
-- Always use the new date lib when working with dates throughout the stack. Never use native date functions or directly use the Luxon lib outside of our config interface. If new date-related needs arise, edit or add to the config date lib
-=======
-## Supabase Execution Memories
-
-- Remember you need to use `npx supabase...` not `supabase...`
-
-## Development Precautions
-
-- We need to remember to be careful about keeping browser runtime code out of server code and vice versa in this repo
->>>>>>> 196f702b
+# CLAUDE.md
+
+This file provides guidance to Claude Code (claude.ai/code) when working with code in this repository.
+
+## Project Overview
+
+This is a Next.js application called "transcript-analysis-system" that manages city council transcript uploads, storage, and analysis. The system uses Vercel Blob Storage for file storage and Supabase for metadata persistence.
+
+**For detailed architecture**: See @claude/architecture-plan.md
+
+## Quick Reference
+
+### Essential Commands
+```bash
+# Development
+npm run dev              # Start development server
+npm run build            # Build for production
+npm run lint             # Run ESLint
+
+# Testing
+npm run test             # Run all tests
+npm run test:storage     # Run storage tests (sequential)
+npm run test:coverage    # Run with coverage report
+npm run test:api         # Run manual API endpoint tests
+npm run typecheck        # Type check all TypeScript files
+
+# Docker (for integration testing)
+npm run docker:up        # Start test containers
+```
+
+### Key File Locations
+```
+src/
+├── app/api/transcripts/     # Main API endpoints
+├── lib/storage/             # Storage layer (blob + database)
+├── lib/config.ts           # Application configuration
+├── components/transcript/   # Upload and display components
+└── __tests__/              # Test utilities and setup
+
+claude/
+├── architecture-plan.md    # Complete system architecture
+├── implementation-roadmap.md # 48-issue development roadmap
+└── rules/                  # Project-specific automation rules
+```
+
+### Core Architecture
+- **Storage**: Vercel Blob (files) + Supabase (metadata + vectors)
+- **Processing**: Multi-stage pipeline with job queue
+- **AI/ML**: OpenAI embeddings + vector search + RAG pipeline
+- **API**: RESTful endpoints + WebSocket for real-time updates
+
+### Runtime Boundary Rules (Critical)
+- **NEVER mix server and client runtime code in the same file**
+- **Keep browser-specific imports separate from Node.js-specific imports**  
+- **Use environment-specific factory patterns**: `factories/server.ts`, `factories/client.ts`, `factories/test.ts`
+- **API Routes (`app/api/`)**: Only import server-side libraries and factories
+- **Client Components**: Only import client-side libraries and factories
+- **Shared Code**: Keep in separate files with no runtime dependencies (types only)
+
+## Development Guidelines
+
+### Development Methodology
+- **Test-Driven Development (TDD)** - Always write tests before implementation
+- **Red-Green-Refactor** cycle for all new functionality
+- **Behavior specification** through tests, not implementation details
+
+**For TDD guidelines**: See @claude/rules/test-driven-development.md
+
+### Development Workflow
+- **Commit batching** and **branch management** for optimal development velocity
+- **Parallel development planning** to identify concurrent work opportunities
+- **Phase-based implementation** for complex issues with clear milestones
+- I keep the dev server running in a separate tab for efficiency.
+
+**For workflow optimization guidelines**: See @claude/rules/development-workflow-strategy.md
+
+### Testing Strategy
+- **Property-based testing** with Fast-Check for edge cases
+- **Realistic environments** over mocking (SQLite, Docker)
+- **Sequential storage tests** (`--max-concurrency=1`)
+- **80% coverage** minimum for all components
+
+**For detailed testing guidance**: See @claude/rules/testing-strategy.md
+
+### Property-Based Testing Guidance
+- **Remember to reference the @claude/rules/property-based-testing-guide.md rule when planning tests and engaging in TDD**
+- **Remember to check the @claude/rules/visual-testing-guide.md when planning tests or engaging in TDD**
+
+### Testing Best Practices
+- When writing unit tests, always reference the actual input data in the assertion instead of recreating logic or patterns emulating the input data. For example, `expect(actual.id).toMatch(input.id)`, not `expect(actual.id).toMatch(/some-regex-that-looks-like-input-id/)`
+
+### Issue Management
+- **Detailed specifications** required for all GitHub issues
+- **Clear dependencies** and acceptance criteria
+- **Property-based testing** requirements included
+- **Use labels when creating github issues. if labels that make sense don't exist yet in the project, create new labels**
+
+**For issue creation standards**: See @claude/rules/backlog-management.md
+
+### Commit Standards
+- **Conventional commits** with detailed explanations
+- **Run typecheck before commits**: Always run `npm run typecheck` before committing
+- **Claude Code attribution** footer required
+- **No commits without explicit user request**
+- **When making a commit reflecting task completion, update the LAST_TIME_NEXT_TIME.md file to record that**
+- **You only need to run typecheck before the commit, not after**
+- **Write to LAST_TIME_NEXT_TIME.md before making commits**
+
+**For commit guidelines**: See @claude/rules/git-commit-style.md
+
+## Environment Configuration
+
+### Required Environment Variables
+```bash
+# Storage
+BLOB_READ_WRITE_TOKEN=your_vercel_blob_token
+SUPABASE_URL=your_supabase_url
+SUPABASE_KEY=your_supabase_service_key
+
+# AI Services (for embeddings and analysis)
+OPENAI_API_KEY=your_openai_key
+
+# GitHub Integration
+GITHUB_TOKEN=your_github_token
+```
+
+### Project Configuration
+Key settings in @src/lib/config.ts:
+- **Token limits**: 4000 max per segment, 200 overlap
+- **Storage**: 30-day expiration, 10MB max file size
+- **Processing**: Configurable quality levels and strategies
+
+## Claude Rules System
+
+This repository includes automated guidance in the @claude directory:
+
+### When Claude Should Check Rules
+- Starting work on GitHub issues
+- Creating or updating project documentation  
+- Making architectural decisions
+- User requests that match rule patterns
+
+### Available Rules
+- `test-driven-development.md` - TDD methodology and best practices
+- `testing-strategy.md` - Property-based testing approach
+- `backlog-management.md` - Issue creation and dependency tracking
+- `git-commit-style.md` - Commit message standards  
+- `issue-modernization-plan.md` - Architectural alignment process
+
+### Rule Discovery Process
+1. Check `ls claude/rules/` for applicable rules
+2. Read relevant rules with `Read` tool
+3. Apply step-by-step instructions
+4. Validate using rule-specific criteria
+
+**For rule management**: See @claude/rule-management.md
+
+## Implementation Status
+
+### Phase 1: Foundation (P0) - Ready for Development
+6 issues immediately implementable:
+- Database schema and API middleware
+- Blob storage and validation systems  
+- Multi-format parsers and token counting
+
+### Phase 2: Intelligence (P1) - Blocked by P0
+6 issues for vector embeddings and search
+
+### Phase 3: Analysis (P2) - Blocked by P1  
+3 issues for RAG pipeline and LLM integration
+
+**For complete roadmap**: See @claude/implementation-roadmap.md
+
+## Key Constraints
+
+### Performance Requirements
+- API responses: <500ms typical, <2s maximum
+- Token counting: <100ms estimation, <2s precise
+- Vector search: <200ms with caching
+- File processing: <30s for 10MB transcripts
+
+### Quality Standards
+- Test coverage: 80% minimum across all metrics
+- Parsing accuracy: >98% for supported formats
+- Search relevance: >90% user satisfaction
+- Error recovery: >95% automatic resolution
+
+### Security
+- Private blob access by default
+- RLS policies for all database operations
+- API key authentication required
+- CORS configured for production domains
+
+## Session Coordination
+
+### Development Session Tracking
+- **@LAST_TIME_NEXT_TIME.md**: Session coordination file that maintains continuity across development sessions:
+  - **"Last Time" section**: Documents what was accomplished in the previous session
+  - **"Current Status"**: Tracks project state with clear ✅/❌ indicators
+  - **"Next Time" tasks**: Lists specific actionable priorities for the upcoming session
+  - **Testing commands**: Provides ready-to-run validation commands
+  - **Current issues**: Notes blockers and bugs that need resolution
+  
+This approach ensures no time is wasted figuring out where development left off and maintains focus on planned priorities across multi-system integrations (Next.js, Vercel Blob, Supabase).
+
+This document provides essential information for productive development. For detailed specifications, consult the architecture plan and implementation roadmap in the `claude/` directory.
+
+## File Management Guidelines
+
+- We should create txt files using the naming convention {github-issue-#}-short-description.txt in the claude/todos directory to track our work. We should update this file to reflect our progress as we go.
+
+## Memories
+
+### Development Principles
+- Always use the new date lib when working with dates throughout the stack. Never use native date functions or directly use the Luxon lib outside of our config interface. If new date-related needs arise, edit or add to the config date lib
+
+## Supabase Execution Memories
+
+- Remember you need to use `npx supabase...` not `supabase...`
+
+## Development Precautions
+
+- We need to remember to be careful about keeping browser runtime code out of server code and vice versa in this repo